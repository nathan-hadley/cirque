<<<<<<< HEAD
import { ImageSourcePropType, Platform } from 'react-native';
=======
import { ImageSourcePropType } from "react-native";
>>>>>>> b5558958

// Map of problem names to their corresponding topo images
const topoImages = {
  // Forestland problems
  "forestland-alcove": require("@/assets/topos/forestland-alcove.jpeg"),
  "forestland-alfalfa-or-spanky": require("@/assets/topos/forestland-alfalfa-or-spanky.jpeg"),
  "forestland-bad-moon-rising": require("@/assets/topos/forestland-bad-moon-rising.jpeg"),
  "forestland-bowl-weevil": require("@/assets/topos/forestland-bowl-weevil.jpeg"),
  "forestland-calcite": require("@/assets/topos/forestland-calcite.jpeg"),
  "forestland-chunky": require("@/assets/topos/forestland-chunky.jpeg"),
  "forestland-cleaver-crack": require("@/assets/topos/forestland-cleaver-crack.jpeg"),
  "forestland-concavity": require("@/assets/topos/forestland-concavity.jpeg"),
  "forestland-cube": require("@/assets/topos/forestland-cube.jpeg"),
  "forestland-cube-crack": require("@/assets/topos/forestland-cube-crack.jpeg"),
  "forestland-dirty-and-deep": require("@/assets/topos/forestland-dirty-and-deep.jpeg"),
  "forestland-dredge": require("@/assets/topos/forestland-dredge.jpeg"),
  "forestland-elfen-magic": require("@/assets/topos/forestland-elfen-magic.jpeg"),
  "forestland-fedge": require("@/assets/topos/forestland-fedge.jpeg"),
  "forestland-feel-the-pinch": require("@/assets/topos/forestland-feel-the-pinch.jpeg"),
  "forestland-gandalf": require("@/assets/topos/forestland-gandalf.jpeg"),
  "forestland-hearthstone": require("@/assets/topos/forestland-hearthstone.jpeg"),
  "forestland-hesitator": require("@/assets/topos/forestland-hesitator.jpeg"),
  "forestland-hobbit": require("@/assets/topos/forestland-hobbit.jpeg"),
  "forestland-lock-and-pop": require("@/assets/topos/forestland-lock-and-pop.jpeg"),
  "forestland-lovage": require("@/assets/topos/forestland-lovage.jpeg"),
  "forestland-moondog": require("@/assets/topos/forestland-moondog.jpeg"),
  "forestland-peep": require("@/assets/topos/forestland-peep.jpeg"),
  "forestland-pentaphobia": require("@/assets/topos/forestland-pentaphobia.jpeg"),
  "forestland-physical": require("@/assets/topos/forestland-physical.jpeg"),
  "forestland-playback": require("@/assets/topos/forestland-playback.jpeg"),
  "forestland-portal-crack": require("@/assets/topos/forestland-portal-crack.jpeg"),
  "forestland-power-steering": require("@/assets/topos/forestland-power-steering.jpeg"),
  "forestland-rail": require("@/assets/topos/forestland-rail.jpeg"),
  "forestland-rainbow": require("@/assets/topos/forestland-rainbow.jpeg"),
  "forestland-real-thing": require("@/assets/topos/forestland-real-thing.jpeg"),
  "forestland-redneck": require("@/assets/topos/forestland-redneck.jpeg"),
  "forestland-runner": require("@/assets/topos/forestland-runner.jpeg"),
  "forestland-scarecrow": require("@/assets/topos/forestland-scarecrow.jpeg"),
  "forestland-scram": require("@/assets/topos/forestland-scram.jpeg"),
  "forestland-slice-of-pie": require("@/assets/topos/forestland-slice-of-pie.jpeg"),
  "forestland-slice-of-tea": require("@/assets/topos/forestland-slice-of-tea.jpeg"),
  "forestland-squeezer": require("@/assets/topos/forestland-squeezer.jpeg"),
  "forestland-sunny-and-steep": require("@/assets/topos/forestland-sunny-and-steep.jpeg"),
  "forestland-sword": require("@/assets/topos/forestland-sword.jpeg"),
  "forestland-tahitian-moon": require("@/assets/topos/forestland-tahitian-moon.jpeg"),
  "forestland-toprope-slab": require("@/assets/topos/forestland-toprope-slab.jpeg"),
  "forestland-toto": require("@/assets/topos/forestland-toto.jpeg"),
  "forestland-tron": require("@/assets/topos/forestland-tron.jpeg"),
  "forestland-two-scoops": require("@/assets/topos/forestland-two-scoops.jpeg"),

  // Straightaways problems
  "straightaways-2001": require("@/assets/topos/straightaways-2001.jpeg"),
  "straightaways-answer-man": require("@/assets/topos/straightaways-answer-man.jpeg"),
  "straightaways-batman": require("@/assets/topos/straightaways-batman.jpeg"),
  "straightaways-bear-hug": require("@/assets/topos/straightaways-bear-hug.jpeg"),
  "straightaways-bok-choy": require("@/assets/topos/straightaways-bok-choy.jpeg"),
  "straightaways-bush-craft": require("@/assets/topos/straightaways-bush-craft.jpeg"),
  "straightaways-dog-named-rehab": require("@/assets/topos/straightaways-dog-named-rehab.jpeg"),
  "straightaways-fat-lip": require("@/assets/topos/straightaways-fat-lip.jpeg"),
  "straightaways-freezer": require("@/assets/topos/straightaways-freezer.jpeg"),
  "straightaways-ice-grip": require("@/assets/topos/straightaways-ice-grip.jpeg"),
  "straightaways-icehouse": require("@/assets/topos/straightaways-icehouse.jpeg"),
  "straightaways-lonely-fish": require("@/assets/topos/straightaways-lonely-fish.jpeg"),
  "straightaways-mftb": require("@/assets/topos/straightaways-mftb.jpeg"),
  "straightaways-millennium": require("@/assets/topos/straightaways-millennium.jpeg"),
  "straightaways-miracle-whip": require("@/assets/topos/straightaways-miracle-whip.jpeg"),
  "straightaways-mothermilker": require("@/assets/topos/straightaways-mothermilker.jpeg"),
  "straightaways-mountain-man": require("@/assets/topos/straightaways-mountain-man.jpeg"),
  "straightaways-old-school": require("@/assets/topos/straightaways-old-school.jpeg"),
  "straightaways-pony-ride": require("@/assets/topos/straightaways-pony-ride.jpeg"),
  "straightaways-straightaways-bush-craft": require("@/assets/topos/straightaways-straightaways-bush-craft.jpeg"),
  "straightaways-taller": require("@/assets/topos/straightaways-taller.jpeg"),
  "straightaways-tampax-arete": require("@/assets/topos/straightaways-tampax-arete.jpeg"),
  "straightaways-was": require("@/assets/topos/straightaways-was.jpeg"),

  // Swiftwater problems
  "swiftwater-14-years": require("@/assets/topos/swiftwater-14-years.jpeg"),
  "swiftwater-bam": require("@/assets/topos/swiftwater-bam.jpeg"),
  "swiftwater-balance-step": require("@/assets/topos/swiftwater-balance-step.jpeg"),
  "swiftwater-barista": require("@/assets/topos/swiftwater-barista.jpeg"),
  "swiftwater-bubbles": require("@/assets/topos/swiftwater-bubbles.jpeg"),
  "swiftwater-chicken-man": require("@/assets/topos/swiftwater-chicken-man.jpeg"),
  "swiftwater-dark-days": require("@/assets/topos/swiftwater-dark-days.jpeg"),
  "swiftwater-devonian": require("@/assets/topos/swiftwater-devonian.jpeg"),
  "swiftwater-footless-traverse": require("@/assets/topos/swiftwater-footless-traverse.jpeg"),
  "swiftwater-hate-monger": require("@/assets/topos/swiftwater-hate-monger.jpeg"),
  "swiftwater-heel-hook-rock": require("@/assets/topos/swiftwater-heel-hook-rock.jpeg"),
  "swiftwater-jump": require("@/assets/topos/swiftwater-jump.jpeg"),
  "swiftwater-joels-slab": require("@/assets/topos/swiftwater-joels-slab.jpeg"),
  "swiftwater-lead-pants": require("@/assets/topos/swiftwater-lead-pants.jpeg"),
  "swiftwater-little-guy": require("@/assets/topos/swiftwater-little-guy.jpeg"),
  "swiftwater-lowe-rider": require("@/assets/topos/swiftwater-lowe-rider.jpeg"),
  "swiftwater-lowe-rider-ridge": require("@/assets/topos/swiftwater-lowe-rider-ridge.jpeg"),
  "swiftwater-mickey": require("@/assets/topos/swiftwater-mickey.jpeg"),
  "swiftwater-minnie": require("@/assets/topos/swiftwater-minnie.jpeg"),
  "swiftwater-oceanfront": require("@/assets/topos/swiftwater-oceanfront.jpeg"),
  "swiftwater-pit": require("@/assets/topos/swiftwater-pit.jpeg"),
  "swiftwater-pod-racer": require("@/assets/topos/swiftwater-pod-racer.jpeg"),
  "swiftwater-premium-coffee": require("@/assets/topos/swiftwater-premium-coffee.jpeg"),
  "swiftwater-red": require("@/assets/topos/swiftwater-red.jpeg"),
  "swiftwater-ripple-effect": require("@/assets/topos/swiftwater-ripple-effect.jpeg"),
  "swiftwater-royal-flush": require("@/assets/topos/swiftwater-royal-flush.jpeg"),
  "swiftwater-schist-cave": require("@/assets/topos/swiftwater-schist-cave.jpeg"),
  "swiftwater-schist-crack": require("@/assets/topos/swiftwater-schist-crack.jpeg"),
  "swiftwater-schisthead": require("@/assets/topos/swiftwater-schisthead.jpeg"),
  "swiftwater-sitting-bull": require("@/assets/topos/swiftwater-sitting-bull.jpeg"),
  "swiftwater-squatter": require("@/assets/topos/swiftwater-squatter.jpeg"),
  "swiftwater-transverse": require("@/assets/topos/swiftwater-transverse.jpeg"),
  "swiftwater-whelmed": require("@/assets/topos/swiftwater-whelmed.jpeg"),
} as const;

type TopoImageKey = keyof typeof topoImages;

export function getTopoImage(key: string | undefined): ImageSourcePropType | undefined {
  if (!key) return undefined;

  const image = topoImages[key as TopoImageKey];

  // Debug logging for iOS Swiftwater image mapping issues
  if (Platform.OS === 'ios' && key.startsWith('swiftwater-')) {
    console.log(`[iOS Debug] getTopoImage called for key: ${key}`);
    console.log(`[iOS Debug] Image found: ${!!image}`);
    console.log(
      `[iOS Debug] Available Swiftwater keys: ${Object.keys(topoImages)
        .filter(k => k.startsWith('swiftwater-'))
        .slice(0, 5)
        .join(', ')}...`
    );
  }

  return image;
}<|MERGE_RESOLUTION|>--- conflicted
+++ resolved
@@ -1,8 +1,4 @@
-<<<<<<< HEAD
 import { ImageSourcePropType, Platform } from 'react-native';
-=======
-import { ImageSourcePropType } from "react-native";
->>>>>>> b5558958
 
 // Map of problem names to their corresponding topo images
 const topoImages = {
