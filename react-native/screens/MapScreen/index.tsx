import React, { useEffect, useRef, useState } from "react";
import { Platform, View } from "react-native";
import Mapbox, { MapView as RNMapboxMapView, UserLocation, Camera } from "@rnmapbox/maps";
import { Actionsheet, ActionsheetContent } from "@/components/ui/actionsheet";
import { useMapStore } from "@/stores/mapStore";
import { useProblemStore } from "@/stores/problemStore";

import { mapProblemService } from "@/services/mapProblemService";
import { INITIAL_CENTER, INITIAL_ZOOM, STYLE_URI, MAPBOX_ACCESS_TOKEN } from "@/constants/map";
import { ProblemView } from "./ProblemView";
import { LocateMeButton } from "../../components/buttons/LocateMeButton";
import { MapSearchBar } from "../../components/MapSearchBar";
import { SearchOverlay } from "../SearchScreen";
import { useBottomTabBarHeight } from "@react-navigation/bottom-tabs";
<<<<<<< HEAD
import { BouldersLayer, ProblemsLayer, SelectedProblemLayer } from "./layers";
=======
import { CircuitLinesLayer } from "./layers";
>>>>>>> ab08c558

Mapbox.setAccessToken(MAPBOX_ACCESS_TOKEN);

export function MapScreen() {
  // Local state for search overlay
  const [isSearchVisible, setIsSearchVisible] = useState(false);

  // Map store for map-specific state and actions
  const { centerToUserLocation, setMapRef, setCameraRef } = useMapStore();

  // Problem store for problem-specific state
<<<<<<< HEAD
  const { problem, viewProblem, setViewProblem } = useProblemStore();
=======
  const { problem, viewProblem, setViewProblem, problemsData, getCurrentCircuitLine } = useProblemStore();

  const currentCircuitLine = getCurrentCircuitLine();
>>>>>>> ab08c558

  const mapRef = useRef<RNMapboxMapView>(null);
  const cameraRef = useRef<Camera>(null);

  const tabBarHeight = useBottomTabBarHeight();
  const bottomOffset = Platform.OS === "ios" ? tabBarHeight : 0;

  // Set refs in the store when they're created
  useEffect(() => {
    setMapRef(mapRef);
    setCameraRef(cameraRef);
  }, [setMapRef, setCameraRef]);

  const gestureOptions = {
    pitchEnabled: false,
    rotateEnabled: false,
  };

  return (
    <View className="flex-1">
      <RNMapboxMapView
        ref={mapRef}
        styleURL={STYLE_URI}
        scaleBarEnabled={false}
        compassEnabled={false}
        gestureSettings={gestureOptions}
        onPress={e => {
          const { screenPointX, screenPointY } = e.properties || {};
          if (screenPointX && screenPointY) {
            mapProblemService.handleMapTap({
              x: screenPointX,
              y: screenPointY,
            });
          }
        }}
        style={{ flex: 1 }}
      >
        <Camera
          ref={cameraRef}
          centerCoordinate={INITIAL_CENTER}
          zoomLevel={INITIAL_ZOOM}
          animationDuration={0}
        />
        <UserLocation showsUserHeadingIndicator={true} />

<<<<<<< HEAD
        <BouldersLayer />
        <ProblemsLayer />
        <SelectedProblemLayer />
=======
        {/* Problems Data Source */}
        {problemsData && (
          <ShapeSource id="problems-source" shape={problemsData}>
            <CircleLayer
              id="problems-layer"
              style={{
                circleRadius: ["interpolate", ["linear"], ["zoom"], 16, 3, 22, 20],
                circleColor: [
                  "case",
                  ["==", ["get", "color"], "red"],
                  "#ff0000",
                  ["==", ["get", "color"], "blue"],
                  "#0000ff",
                  ["==", ["get", "color"], "black"],
                  "#000000",
                  ["==", ["get", "color"], "white"],
                  "#ffffff",
                  ["==", ["get", "color"], "green"],
                  "#00ff00",
                  ["==", ["get", "color"], "yellow"],
                  "#ffff00",
                  "#888888", // default color
                ],
                circleStrokeWidth: 0,
                circleOpacity: [
                  "step",
                  ["zoom"],
                  0, // hidden below zoom 16
                  16,
                  0.8, // visible at zoom 16+
                ],
              }}
            />
            <SymbolLayer
              id="problems-text-layer"
              style={{
                textField: ["get", "order"],
                textSize: ["interpolate", ["linear"], ["zoom"], 17, 8, 22, 26],
                textColor: [
                  "case",
                  ["==", ["get", "color"], "white"],
                  "#000000", // black text for white circles
                  "#ffffff", // white text for all other circles
                ],
                textFont: ["Open Sans Regular", "Arial Unicode MS Regular"],
                textAnchor: "center",
                textOffset: [0, 0],
                textIgnorePlacement: false,
                textOpacity: [
                  "step",
                  ["zoom"],
                  0, // hidden below zoom 17
                  17,
                  1, // visible at zoom 17+
                ],
              }}
            />
          </ShapeSource>
        )}

        {/* Circuit Lines - Only show for current problem's circuit */}
        <CircuitLinesLayer 
          circuitLines={currentCircuitLine} 
          visible={viewProblem} 
        />

        {/* Selected Problem Indicator */}
        {problem && viewProblem && problem.coordinates && (
          <ShapeSource
            id="selected-problem-source"
            shape={{
              type: "Feature",
              geometry: {
                type: "Point",
                coordinates: problem.coordinates,
              },
              properties: {},
            }}
          >
            <CircleLayer
              id="selected-problem-indicator"
              style={{
                circleRadius: ["interpolate", ["linear"], ["zoom"], 16, 3, 22, 20],
                circleColor: "transparent",
                circleStrokeColor: "#22c55e", // green-500
                circleStrokeWidth: ["interpolate", ["linear"], ["zoom"], 16, 2, 22, 3],
                circleStrokeOpacity: [
                  "step",
                  ["zoom"],
                  0, // hidden below zoom 16
                  18,
                  1, // visible at zoom 16+
                ],
              }}
            />
          </ShapeSource>
        )}
>>>>>>> ab08c558
      </RNMapboxMapView>

      {/* Search Bar */}
      {!isSearchVisible && <MapSearchBar onPress={() => setIsSearchVisible(true)} />}

      <LocateMeButton
        onPress={centerToUserLocation}
        className="absolute right-4"
        style={{ bottom: bottomOffset + 16 }}
      />

      {/* Problem ActionSheet */}
      <Actionsheet
        isOpen={viewProblem && problem !== null}
        onClose={() => setViewProblem(false)}
        closeOnOverlayClick={false}
        snapPoints={Platform.OS === "ios" ? [50] : undefined}
      >
        <ActionsheetContent className="p-0">
          {problem && <ProblemView problem={problem} />}
        </ActionsheetContent>
      </Actionsheet>

      {/* Search Overlay */}
      <SearchOverlay isVisible={isSearchVisible} onClose={() => setIsSearchVisible(false)} />
    </View>
  );
}<|MERGE_RESOLUTION|>--- conflicted
+++ resolved
@@ -1,6 +1,6 @@
 import React, { useEffect, useRef, useState } from "react";
 import { Platform, View } from "react-native";
-import Mapbox, { MapView as RNMapboxMapView, UserLocation, Camera } from "@rnmapbox/maps";
+import Mapbox, { MapView as RNMapboxMapView, UserLocation, Camera, ShapeSource, CircleLayer, SymbolLayer } from "@rnmapbox/maps";
 import { Actionsheet, ActionsheetContent } from "@/components/ui/actionsheet";
 import { useMapStore } from "@/stores/mapStore";
 import { useProblemStore } from "@/stores/problemStore";
@@ -12,11 +12,7 @@
 import { MapSearchBar } from "../../components/MapSearchBar";
 import { SearchOverlay } from "../SearchScreen";
 import { useBottomTabBarHeight } from "@react-navigation/bottom-tabs";
-<<<<<<< HEAD
-import { BouldersLayer, ProblemsLayer, SelectedProblemLayer } from "./layers";
-=======
-import { CircuitLinesLayer } from "./layers";
->>>>>>> ab08c558
+import { BouldersLayer, ProblemsLayer, SelectedProblemLayer, CircuitLinesLayer } from "./layers";
 
 Mapbox.setAccessToken(MAPBOX_ACCESS_TOKEN);
 
@@ -28,13 +24,9 @@
   const { centerToUserLocation, setMapRef, setCameraRef } = useMapStore();
 
   // Problem store for problem-specific state
-<<<<<<< HEAD
-  const { problem, viewProblem, setViewProblem } = useProblemStore();
-=======
   const { problem, viewProblem, setViewProblem, problemsData, getCurrentCircuitLine } = useProblemStore();
 
   const currentCircuitLine = getCurrentCircuitLine();
->>>>>>> ab08c558
 
   const mapRef = useRef<RNMapboxMapView>(null);
   const cameraRef = useRef<Camera>(null);
@@ -80,109 +72,15 @@
         />
         <UserLocation showsUserHeadingIndicator={true} />
 
-<<<<<<< HEAD
         <BouldersLayer />
         <ProblemsLayer />
         <SelectedProblemLayer />
-=======
-        {/* Problems Data Source */}
-        {problemsData && (
-          <ShapeSource id="problems-source" shape={problemsData}>
-            <CircleLayer
-              id="problems-layer"
-              style={{
-                circleRadius: ["interpolate", ["linear"], ["zoom"], 16, 3, 22, 20],
-                circleColor: [
-                  "case",
-                  ["==", ["get", "color"], "red"],
-                  "#ff0000",
-                  ["==", ["get", "color"], "blue"],
-                  "#0000ff",
-                  ["==", ["get", "color"], "black"],
-                  "#000000",
-                  ["==", ["get", "color"], "white"],
-                  "#ffffff",
-                  ["==", ["get", "color"], "green"],
-                  "#00ff00",
-                  ["==", ["get", "color"], "yellow"],
-                  "#ffff00",
-                  "#888888", // default color
-                ],
-                circleStrokeWidth: 0,
-                circleOpacity: [
-                  "step",
-                  ["zoom"],
-                  0, // hidden below zoom 16
-                  16,
-                  0.8, // visible at zoom 16+
-                ],
-              }}
-            />
-            <SymbolLayer
-              id="problems-text-layer"
-              style={{
-                textField: ["get", "order"],
-                textSize: ["interpolate", ["linear"], ["zoom"], 17, 8, 22, 26],
-                textColor: [
-                  "case",
-                  ["==", ["get", "color"], "white"],
-                  "#000000", // black text for white circles
-                  "#ffffff", // white text for all other circles
-                ],
-                textFont: ["Open Sans Regular", "Arial Unicode MS Regular"],
-                textAnchor: "center",
-                textOffset: [0, 0],
-                textIgnorePlacement: false,
-                textOpacity: [
-                  "step",
-                  ["zoom"],
-                  0, // hidden below zoom 17
-                  17,
-                  1, // visible at zoom 17+
-                ],
-              }}
-            />
-          </ShapeSource>
-        )}
-
+        
         {/* Circuit Lines - Only show for current problem's circuit */}
         <CircuitLinesLayer 
           circuitLines={currentCircuitLine} 
           visible={viewProblem} 
         />
-
-        {/* Selected Problem Indicator */}
-        {problem && viewProblem && problem.coordinates && (
-          <ShapeSource
-            id="selected-problem-source"
-            shape={{
-              type: "Feature",
-              geometry: {
-                type: "Point",
-                coordinates: problem.coordinates,
-              },
-              properties: {},
-            }}
-          >
-            <CircleLayer
-              id="selected-problem-indicator"
-              style={{
-                circleRadius: ["interpolate", ["linear"], ["zoom"], 16, 3, 22, 20],
-                circleColor: "transparent",
-                circleStrokeColor: "#22c55e", // green-500
-                circleStrokeWidth: ["interpolate", ["linear"], ["zoom"], 16, 2, 22, 3],
-                circleStrokeOpacity: [
-                  "step",
-                  ["zoom"],
-                  0, // hidden below zoom 16
-                  18,
-                  1, // visible at zoom 16+
-                ],
-              }}
-            />
-          </ShapeSource>
-        )}
->>>>>>> ab08c558
       </RNMapboxMapView>
 
       {/* Search Bar */}
