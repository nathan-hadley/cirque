# Contribute Tab Implementation Plan

## Overview

Build a contribute flow that lets users submit new problems with offline support, drawing on images, and a micro-backend on Cloudflare. Start by emailing submissions to maintainers; later switch the backend transport to auto-create GitHub PRs without frontend changes.

## Current Architecture Snapshot
- **Tabs**: `react-native/app/(tabs)/_layout.tsx`
- **Problem format**: GeoJSON Feature with `properties` (name, grade, subarea, color, order, description, topo, line as JSON string) and `geometry` Point
- **Subareas**: Barney's Rubble, Clamshell Cave, Straightaways, Forestland, Swiftwater
- **UI**: gluestack-ui + NativeWind; **State**: Zustand
- **Topos**: `react-native/assets/topos/` using `{subarea}-{problem-name}.jpeg`
- **Sync**: Node scripts convert GeoJSON to TS assets

## Scope and Key Decisions
<<<<<<< HEAD
- **Offline-first**: Queue submissions locally; auto-sync when online; retries with backoff
- **Drawing**: Skia for path drawing and 6-point coordinate extraction (scaled to image size)
- **Backend on Cloudflare**: Single endpoint receives submissions; transport is pluggable: `email` now → `github` later
- **Privacy**: Contact info only in email/PR body; never stored in GeoJSON
- **Security**: No secrets in the app; secrets only in Cloudflare environment

## Data Flow (end-to-end)
1. Form validate → image pick/resize → draw line → build canonical submission payload
2. Save to offline queue; when online, POST to Cloudflare `/v1/contributions` with idempotency key
3. Worker validates and enqueues to Cloudflare Queues; consumer runs transport:
   - Now: EmailTransport formats JSON body and attaches image (or R2 link)
   - Later: GitHubTransport updates `problems.geojson`, uploads image, opens PR
4. App shows status and any returned link (e.g., PR URL); retries on failure
=======
- **Offline-first**: Queue submissions locally; auto-sync when online; limited retries with backoff
- **Drawing**: Use react-native-svg overlay with react-native-gesture-handler; single saved gesture; clear/reset; store normalized points
- **GitHub**: Create PRs via GitHub App credentials; commit GeoJSON + optional image
- **Privacy**: Contact info only in PR description; never stored in GeoJSON
- **Security**: Secrets stored via SecureStore; no secrets in source

## Data Flow
1. User fills form → validates → picks/edits image → draws a single gesture line (points normalized to image size)
2. Submission saved to offline queue (problem + contact + image payload)
3. When network available → create branch → update `problems.geojson` → add image if needed → open PR (contact info only in PR body)
4. Show status and PR link on success; keep/retry on failure
>>>>>>> 2ff9205c

## Minimal Interfaces (conceptual)
```ts
interface ProblemSubmission {
  contact: { name: string; email: string };
  problem: {
    name: string; grade: string; subarea: string; color: string; order: number;
    description?: string; lat: number; lng: number; line: number[][]; // normalized points
    topoFilename?: string; imageBase64?: string; // if new image
  };
}
```

## Backend API on Cloudflare (now) + GitHub PR (later)
- **Endpoint**: `POST /v1/contributions`
  - Headers: `Idempotency-Key` (UUID recommended)
  - Body: `ProblemSubmission`
  - Response: `{ submissionId, status, url? }` (url is email provider message URL or later PR URL)
- **Components**:
  - Cloudflare Workers: HTTP API and job producer
  - Cloudflare Queues: background processing and retries
  - D1 (or KV): idempotency keys + submission status log
  - R2 (optional): upload image if too large for email attachment; email includes signed URL
  - Secrets: email provider API key now; GitHub App creds later (app id, installation id, private key)
- **Transports (pluggable)**:
  - EmailTransport (SendGrid/Mailgun/Resend via HTTPS): subject `New problem: {name} in {subarea} (grade {grade})`, body contains fenced JSON Feature; attach image or R2 link
  - GitHubTransport (later): create branch, update `cirque-data/problems/problems.geojson`, add image under `react-native/assets/topos/`, open PR, return PR URL/number
- **Validation**: strict schema (zod) and filename sanitization in Worker; size limits (e.g., 5MB); reject early with clear messages
- **Idempotency**: store `(key, hash(payload), result, createdAt)`; if seen, return stored result

## Frontend Integration (unchanged UX)
- Replace GitHub calls with `SubmissionService.submit(payload)` → POST Worker
- Keep offline queue, retries, and progress UI
- Show returned URL when available (PR later)

## File Structure (targets)
```
# Frontend (unchanged targets)
react-native/app/(tabs)/contribute.tsx
react-native/components/contribute/ContributeForm.tsx
react-native/components/contribute/ImageDrawingCanvas.tsx
react-native/components/contribute/SubareaSelector.tsx
react-native/components/contribute/CoordinateInput.tsx
react-native/components/contribute/OfflineQueueStatus.tsx
react-native/stores/contributeStore.ts
react-native/services/offlineQueueService.ts
react-native/services/imageService.ts
react-native/services/submissionService.ts    # calls Cloudflare API

# Backend (Cloudflare Workers)
cloudflare/wrangler.toml
cloudflare/src/index.ts                      # Router & bindings
cloudflare/src/routes/contributions.ts       # POST /v1/contributions
cloudflare/src/schema/submission.ts          # zod schema + normalization
cloudflare/src/queue/consumer.ts             # Queue consumer handler
cloudflare/src/transports/email.ts           # EmailTransport (now)
cloudflare/src/transports/github.ts          # GitHubTransport (later)
cloudflare/src/lib/idempotency.ts            # D1/KV helpers
cloudflare/src/lib/r2.ts                     # R2 upload + signed URL (optional)
```

## Cloudflare Bindings (indicative)
```
# wrangler.toml (excerpt)
name = "cirque-contributions"
main = "cloudflare/src/index.ts"
compatibility_date = "2025-01-01"

[vars]
EMAIL_TO = "cirquebouldering@gmail.com"
TRANSPORT = "email" # later: "github" or "both"

[[queues.producers]]
queue = "contributions-queue"
binding = "CONTRIBUTIONS_QUEUE"

[[queues.consumers]]
queue = "contributions-queue"

[[d1_databases]]
binding = "CONTRIBUTIONS_DB"
database_name = "contributions"

[[r2_buckets]]
binding = "TOPO_BUCKET"
bucket_name = "cirque-topos"

# Secrets (set via wrangler secret)
# EMAIL_API_KEY, EMAIL_FROM
# GITHUB_APP_ID, GITHUB_INSTALLATION_ID, GITHUB_PRIVATE_KEY_B64
```

## Security and Privacy (non-negotiables)
- No secrets in the app; secrets only as Worker bindings/secrets
- Validate and sanitize all inputs; enforce image limits; strip contact info from GeoJSON
- CORS allowlist the mobile app origin; rate limit by IP/device fingerprint if needed
- Store only what’s necessary for idempotency/audit; avoid PII persistence beyond email sending

## Implementation Phases

### Phase 1: Backend foundation on Cloudflare
- Bootstrap Worker, Queues, and D1 schema (idempotency + submissions log)
- Add `/v1/contributions` with schema validation, idempotency, and queue enqueue

### Phase 2: Email transport (now)
- Implement EmailTransport using provider API; attach image or upload to R2 and link when too large
- Observability: log outcomes; return provider message URL when available

### Phase 3: Frontend wiring
- Implement `submissionService.ts` (POST to Worker) and integrate with offline queue
- Map server statuses to user-facing progress and errors

<<<<<<< HEAD
### Phase 4: Drawing and UX polish
- Skia canvas, 6-point extraction, scaling; validation and clear errors
- Progress, retries, autosave; link display from server response
=======
### Phase 4: Drawing
- SVG overlay + gesture-handler; single saved gesture
- Store normalized [x,y] points; clear to start over
>>>>>>> 2ff9205c

### Phase 5: Reliability and safeguards
- Backoff and dead-letter handling in Queues; idempotent replays
- Size limits, filename sanitation, and helpful error messages

### Phase 6: Add GitHub PR transport (later)
- Implement GitHubTransport with App credentials (server-side only)
- Config flip `TRANSPORT=github` (or `both` for canary); expose PR URL in response

### Phase 7: Release readiness
- Production smoke tests (end-to-end email, then PR when ready)
- Reviewer playbook and submission success monitoring

## Notes
- Keep detailed setup commands in contributor docs, not here
- Frontend remains stable across the switch from email → GitHub PR; only backend config changes<|MERGE_RESOLUTION|>--- conflicted
+++ resolved
@@ -13,9 +13,8 @@
 - **Sync**: Node scripts convert GeoJSON to TS assets
 
 ## Scope and Key Decisions
-<<<<<<< HEAD
 - **Offline-first**: Queue submissions locally; auto-sync when online; retries with backoff
-- **Drawing**: Skia for path drawing and 6-point coordinate extraction (scaled to image size)
+- **Drawing**: Use react-native-svg overlay with react-native-gesture-handler; single saved gesture; clear/reset; store normalized points
 - **Backend on Cloudflare**: Single endpoint receives submissions; transport is pluggable: `email` now → `github` later
 - **Privacy**: Contact info only in email/PR body; never stored in GeoJSON
 - **Security**: No secrets in the app; secrets only in Cloudflare environment
@@ -27,19 +26,6 @@
    - Now: EmailTransport formats JSON body and attaches image (or R2 link)
    - Later: GitHubTransport updates `problems.geojson`, uploads image, opens PR
 4. App shows status and any returned link (e.g., PR URL); retries on failure
-=======
-- **Offline-first**: Queue submissions locally; auto-sync when online; limited retries with backoff
-- **Drawing**: Use react-native-svg overlay with react-native-gesture-handler; single saved gesture; clear/reset; store normalized points
-- **GitHub**: Create PRs via GitHub App credentials; commit GeoJSON + optional image
-- **Privacy**: Contact info only in PR description; never stored in GeoJSON
-- **Security**: Secrets stored via SecureStore; no secrets in source
-
-## Data Flow
-1. User fills form → validates → picks/edits image → draws a single gesture line (points normalized to image size)
-2. Submission saved to offline queue (problem + contact + image payload)
-3. When network available → create branch → update `problems.geojson` → add image if needed → open PR (contact info only in PR body)
-4. Show status and PR link on success; keep/retry on failure
->>>>>>> 2ff9205c
 
 ## Minimal Interfaces (conceptual)
 ```ts
@@ -152,15 +138,10 @@
 - Implement `submissionService.ts` (POST to Worker) and integrate with offline queue
 - Map server statuses to user-facing progress and errors
 
-<<<<<<< HEAD
 ### Phase 4: Drawing and UX polish
-- Skia canvas, 6-point extraction, scaling; validation and clear errors
+- SVG overlay + gesture-handler; single saved gesture
+- Store normalized [x,y] points; validation and clear errors; clear/reset to start over
 - Progress, retries, autosave; link display from server response
-=======
-### Phase 4: Drawing
-- SVG overlay + gesture-handler; single saved gesture
-- Store normalized [x,y] points; clear to start over
->>>>>>> 2ff9205c
 
 ### Phase 5: Reliability and safeguards
 - Backoff and dead-letter handling in Queues; idempotent replays
